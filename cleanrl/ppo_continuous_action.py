--- conflicted
+++ resolved
@@ -4,16 +4,8 @@
 import random
 import time
 from distutils.util import strtobool
-
-<<<<<<< HEAD
-import numpy as np
-import gym
-import robo_gym
-import pybullet_envs  # noqa
-=======
 import gymnasium as gym
 import numpy as np
->>>>>>> f62ad1f9
 import torch
 import torch.nn as nn
 import torch.optim as optim
@@ -78,8 +70,10 @@
         help="the target KL divergence threshold")
     parser.add_argument("--target-ip", type=str, default='',
         help="the ip of the robot server")
+    parser.add_argument("--robot-type", type=str, default='ur',
+            help="robot manufacturer")
     parser.add_argument("--rs-address", type=str, default='',
-        help="the ip:port of the robot server")
+                        help = "the ip:port of the robot server")
     args = parser.parse_args()
     args.batch_size = int(args.num_envs * args.num_steps)
     args.minibatch_size = int(args.batch_size // args.num_minibatches)
@@ -87,24 +81,24 @@
     return args
 
 
-<<<<<<< HEAD
-def make_env(env_id, seed, idx, capture_video, run_name, gamma, target_ip, rs_address):
+def make_env(env_id, robot_type, idx, capture_video, run_name, gamma, target_ip, rs_address):
     def thunk():
-        if rs_address:
-            env = gym.make(env_id, rs_address=rs_address)
-        elif target_ip:
-            env = gym.make(env_id, ip=target_ip, gui=True)
-        else:
-            env = gym.make(env_id)
-=======
-def make_env(env_id, idx, capture_video, run_name, gamma):
-    def thunk():
-        if capture_video:
-            env = gym.make(env_id, render_mode="rgb_array")
-        else:
-            env = gym.make(env_id)
+        if robot_type == "ur":
+            if rs_address:
+                env = gym.make(env_id, ur_model='ur5', rs_address=rs_address)
+            elif target_ip:
+                env = gym.make(env_id, ur_model='ur5', ip=ip, gui=True)
+            else:
+                env = gym.make(env_id)
+        elif robot_type == "interbotix":
+            if rs_address:
+                env = gym.make(env_id, rs_address=rs_address, robot_model='rx150')
+            elif target_ip:
+                env = gym.make(env_id, robot_model='rx150', ip=target_ip, gui=True)
+            else:
+                env = gym.make(env_id)
+
         env = gym.wrappers.FlattenObservation(env)  # deal with dm_control's Dict observation space
->>>>>>> f62ad1f9
         env = gym.wrappers.RecordEpisodeStatistics(env)
         # if capture_video:
         #    if idx == 0:
@@ -188,11 +182,8 @@
 
     # env setup
     envs = gym.vector.SyncVectorEnv(
-<<<<<<< HEAD
-        [make_env(args.env_id, args.seed + i, i, args.capture_video, run_name, args.gamma, args.target_ip, args.rs_address) for i in range(args.num_envs)]
-=======
-        [make_env(args.env_id, i, args.capture_video, run_name, args.gamma) for i in range(args.num_envs)]
->>>>>>> f62ad1f9
+        [make_env(args.env_id, args.robot_type, i, args.capture_video, run_name, args.gamma, args.target_ip,
+                  args.rs_address) for i in range(args.num_envs)]
     )
     assert isinstance(envs.single_action_space, gym.spaces.Box), "only continuous action space is supported"
 
@@ -240,17 +231,6 @@
             rewards[step] = torch.tensor(reward).to(device).view(-1)
             next_obs, next_done = torch.Tensor(next_obs).to(device), torch.Tensor(done).to(device)
 
-<<<<<<< HEAD
-            for item in info:
-                if "episode" in item.keys():
-                    print(f"global_step={global_step}, episodic_return={item['episode']['r']}")
-                    wandb.log({"charts/episodic_return": item["episode"]["r"]}, step=global_step)
-                    wandb.log({"charts/episodic_length": item["episode"]["l"]}, step=global_step)
-                    torch.save(agent.state_dict(), os.path.join(wandb.run.dir, "agent.pt"))
-                    wandb.save(os.path.join(wandb.run.dir, "agent.pt"))
-                    #agent.save(os.path.join(wandb.run.dir, "agent.h5"))
-                    break
-=======
             # Only print when at least 1 env is done
             if "final_info" not in infos:
                 continue
@@ -260,9 +240,10 @@
                 if info is None:
                     continue
                 print(f"global_step={global_step}, episodic_return={info['episode']['r']}")
-                writer.add_scalar("charts/episodic_return", info["episode"]["r"], global_step)
-                writer.add_scalar("charts/episodic_length", info["episode"]["l"], global_step)
->>>>>>> f62ad1f9
+                if args.track:
+                    wandb.log({"charts/episodic_return": info["episode"]["r"]}, step=global_step)
+                    wandb.log({"charts/episodic_length": info["episode"]["l"]}, step=global_step)
+                    wandb.save(os.path.join(wandb.run.dir, "agent.pt"))
 
         # bootstrap value if not done
         with torch.no_grad():
@@ -348,16 +329,18 @@
         explained_var = np.nan if var_y == 0 else 1 - np.var(y_true - y_pred) / var_y
 
         # TRY NOT TO MODIFY: record rewards for plotting purposes
-        wandb.log({"charts/learning_rate": optimizer.param_groups[0]["lr"]}, step=global_step)
-        wandb.log({"losses/value_loss": v_loss.item()}, step=global_step)
-        wandb.log({"losses/policy_loss": pg_loss.item()}, step=global_step)
-        wandb.log({"losses/entropy": entropy_loss.item()}, step=global_step)
-        wandb.log({"losses/old_approx_kl": old_approx_kl.item()}, step=global_step)
-        wandb.log({"losses/approx_kl": approx_kl.item()}, step=global_step)
-        wandb.log({"losses/clipfrac": np.mean(clipfracs)}, step=global_step)
-        wandb.log({"losses/explained_variance": explained_var}, step=global_step)
+        if args.track:
+            wandb.log({"charts/learning_rate": optimizer.param_groups[0]["lr"]}, step=global_step)
+            wandb.log({"losses/value_loss": v_loss.item()}, step=global_step)
+            wandb.log({"losses/policy_loss": pg_loss.item()}, step=global_step)
+            wandb.log({"losses/entropy": entropy_loss.item()}, step=global_step)
+            wandb.log({"losses/old_approx_kl": old_approx_kl.item()}, step=global_step)
+            wandb.log({"losses/approx_kl": approx_kl.item()}, step=global_step)
+            wandb.log({"losses/clipfrac": np.mean(clipfracs)}, step=global_step)
+            wandb.log({"losses/explained_variance": explained_var}, step=global_step)
+            wandb.log({"charts/SPS": int(global_step / (time.time() - start_time))}, step=global_step)
+
         print("SPS:", int(global_step / (time.time() - start_time)))
-        wandb.log({"charts/SPS": int(global_step / (time.time() - start_time))}, step=global_step)
-
-    envs.close()
-    writer.close()+
+
+    envs.close()